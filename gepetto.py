--- conflicted
+++ resolved
@@ -706,47 +706,6 @@
         """
         A rolling update event, meaning we need to re-create a single instance.
         """
-<<<<<<< HEAD
-        chute_id = event_data["chute_id"]
-        version = event_data["new_version"]
-        validator_hotkey = event_data["validator"]
-        instance_id = event_data["instance_id"]
-        logger.info(f"Received rolling update event for {chute_id=} {version=} {instance_id=}")
-
-        if (validator := validator_by_hotkey(validator_hotkey)) is None:
-            logger.warning(f"Validator not found: {validator_hotkey}")
-            return
-
-        # Remove the instance/deployment.
-        server_id = None
-        async with get_session() as session:
-            deployment = (
-                (
-                    await session.execute(
-                        select(Deployment).where(Deployment.instance_id == instance_id)
-                    )
-                )
-                .unique()
-                .scalar_one_or_none()
-            )
-            if deployment:
-                server_id = deployment.server.server_id
-                await self.undeploy(deployment.deployment_id, instance_id=instance_id)
-            deployment = None
-
-        # Make sure the local chute is updated.
-        if (chute := await self.load_chute(chute_id, version, validator_hotkey)) is None:
-            chute_dict = None
-            try:
-                async with aiohttp.ClientSession(raise_for_status=True) as session:
-                    headers, _ = sign_request(purpose="miner")
-                    async with session.get(
-                        f"{validator.api}/miner/chutes/{chute_id}/{version}", headers=headers
-                    ) as resp:
-                        chute_dict = await resp.json()
-            except Exception:
-                logger.error(f"Error loading remote chute data: {chute_id=} {version=}")
-=======
         async with self._scale_lock:
             chute_id = event_data["chute_id"]
             version = event_data["new_version"]
@@ -756,7 +715,6 @@
 
             if (validator := validator_by_hotkey(validator_hotkey)) is None:
                 logger.warning(f"Validator not found: {validator_hotkey}")
->>>>>>> b23ce6a1
                 return
 
             # Remove the instance/deployment.
@@ -771,56 +729,6 @@
                     .unique()
                     .scalar_one_or_none()
                 )
-<<<<<<< HEAD
-                if chute:
-                    for key in (
-                        "image",
-                        "code",
-                        "filename",
-                        "ref_str",
-                        "version",
-                        "supported_gpus",
-                        "chutes_version",
-                    ):
-                        setattr(chute, key, chute_dict.get(key))
-                    chute.gpu_count = chute_dict["node_selector"]["gpu_count"]
-                    chute.ban_reason = None
-                else:
-                    chute = Chute(
-                        chute_id=chute_id,
-                        validator=validator.hotkey,
-                        name=chute_dict["name"],
-                        image=chute_dict["image"],
-                        code=chute_dict["code"],
-                        filename=chute_dict["filename"],
-                        ref_str=chute_dict["ref_str"],
-                        version=chute_dict["version"],
-                        supported_gpus=chute_dict["supported_gpus"],
-                        gpu_count=chute_dict["node_selector"]["gpu_count"],
-                        ban_reason=None,
-                        chutes_version=chute_dict["chutes_version"],
-                    )
-                    db.add(chute)
-                await db.commit()
-                await db.refresh(chute)
-                await k8s.create_code_config_map(chute)
-
-        # Deploy the new version.
-        if server_id:
-            logger.info(f"Attempting to deploy {chute.chute_id=} on {server_id=}")
-            deployment = None
-            try:
-                deployment, k8s_dep, k8s_svc = await k8s.deploy_chute(chute.chute_id, server_id)
-                logger.success(
-                    f"Successfully updated {chute_id=} to {version=} on {server_id=}: {deployment.deployment_id=}"
-                )
-                await self.announce_deployment(deployment)
-            except DeploymentFailure as exc:
-                logger.error(
-                    f"Unhandled error attempting to deploy {chute.chute_id=} on {server_id=}: {exc}\n{traceback.format_exc()}"
-                )
-=======
->>>>>>> b23ce6a1
                 if deployment:
                     server_id = deployment.server.server_id
                     await self.undeploy(deployment.deployment_id)
